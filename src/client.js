const EventEmitter = require('events');
const net = require('net');
const http = require('https');
const compareVersions = require('compare-versions');
const { requireFromAppRoot } = require('require-from-app-root');

const pluginVersion = requireFromAppRoot('package.json').version;

const SOCKET_IP = '127.0.0.1';
const SOCKET_PORT = 12136;
const CONNECTOR_PREFIX = 'pc';

class TouchPortalClient extends EventEmitter {
  constructor() {
    super();
    this.touchPortal = null;
    this.pluginId = null;
    this.socket = null;
    this.customStates = {};
  }

  /**
   * Internal helper method for states
   * 
   * @param {Object[Object]} states - Array of object containing id,
   * desc, defaultValue, optionally parentGroup.
   * @param {String} stateType - TouchPortal state type removeState
   * or createState.
   * 
   * @return {Array<Object>}
   */
  stateHelper(states, stateType) {
    const stateArray = [];
    if (!(typeof states == "object" || states.length)) {
      this.logIt('ERROR', `${stateType} has to be vaild object.`)
    }
    states.forEach((state) => {
      const stateObject = {
        type: `${stateType}`,
        id: `${state.id}`
      };
      if (`${stateType}` === "createState") {
        if (this.customStates[state.id]) {
          this.logIt('ERROR', `createState: Custom state of ${state.id} already created`);
          throw new Error(`createState: Custom state of ${state.id} already created`);
        };
        stateObject.desc = state.desc;
        stateObject.defaultValue = state.defaultValue
        if (state.parentGroup) {
          stateObject.parentGroup = `${state.parentGroup}`;
        };
        this.customStates[state.id] = state.desc;
      } else if (`${stateType}` === "removeState") {
        if (!this.customStates.hasOwnProperty(state.id)) {
          this.logIt('ERROR', `removeState: Custom state of ${state.id} never created, so cannot remove it`);
          throw new Error(`removeState: Custom state of ${state.id} never created, so cannot remove it`);
        }
        delete this.customStates[state.id];
      }
      stateArray.push(stateObject);
    })
    return stateArray;
  }

  /**
   * createState() allows you to create a state during runtime.
   * 
   * @param {String} id - unquie state id
   * @param {String} desc - description of the state
   * @param {String} defaultValue - default value for the state
   * @param {String} parentGroup - Optionally parentGroup
   * 
   * @return {void}
   */
  createState(id, desc, defaultValue, parentGroup) {
    const stateArray = this.stateHelper(
      {
        // @ts-ignore
        "id": id,
        "desc": desc,
        "defaultValue": defaultValue,
        "parentGroup": parentGroup
      },
      "createState"
    )
    this.sendArray(stateArray)
  }

  /**
   * createStateMany() convenience function that
   * allows you to create several states at once.
   * 
   * @param {Array<Object>} states - An array of object contains
   * state id, state desc, defaultValue and optionally parentGroup.
   * 
   * @return {void}
   */
  createStateMany(states) {
    const stateArray = this.stateHelper(states, "createState")
    this.sendArray(stateArray)
  }

  /**
   * removeState() Allows you to remove certain states.
   * 
   * @param {String} id - state id state that you want to remove.
   * 
   * @return {void}
   */
  removeState(id) {
<<<<<<< HEAD
    // @ts-ignore
    const stateArray = this.stateHelper({"id": id}, "removeState")
    this.sendArray(stateArray)
  }

  /**
   * removeStateMany() convenience function to remove
   * several states at once.
   * 
   * @param {Array<String>} states - A list of state id
   * 
   * @return {void}
   */
  removeStateMany(states) {
    const stateArray = this.stateHelper(states, "removeState")
    this.sendArray(stateArray)
=======
    if (!id) {
      this.logIt('ERROR', `removeState: ID parameter is empty`);
      throw new Error(`removeState: ID parameter is empty`);
    }
    delete this.customStates[id];
    this.send({
      type: 'removeState',
      id,
    });
>>>>>>> 1910070f
  }

  /**
   * choiceUpdate() updates a choice data from a action.
   * 
   * @param {string} id - action choice data id
   * @param {Array<String>} value - array of string
   * 
   * @return {void}
   */
  choiceUpdate(id, value) {
    if (!(typeof value === "object")) {
      this.logIt('ERROR', 'choiceUpdate: value is an empty array');
      throw new Error('choiceUpdate: value is an empty array');
    }
    this.send({ type: 'choiceUpdate', id, value });
  }

  /**
   * choiceUpdateSpecific() allows you to update a specific 
   * instances action data choices
   * 
   * @param {String} id - action choice data id
   * @param {Array<String>} value - Array of strings.
   * @param {string} instanceId - instanceId of the action
   * 
   * @return {void}
   */
  choiceUpdateSpecific(id, value, instanceId) {
    if (!value) {
      this.logIt('ERROR', 'choiceUpdateSpecific : value does not contain data in an array format');
      throw new Error(
        'choiceUpdateSpecific: value does not contain data in an array format',
      );
    }
    if (!instanceId) {
      this.logIt('ERROR', 'choiceUpdateSpecific : instanceId is not populated');
      throw new Error('choiceUpdateSpecific: instanceId is not populated');
    }
    this.send({
      type: 'choiceUpdate',
      id,
      instanceId,
      value,
    });
  }

  /**
   * settingUpdate() allows you to update your plugin settings.
   * 
   * @param {String} name - setting name
   * @param {String} value - new setting value
   * 
   * @return {void}
   */
  settingUpdate(name, value) {
    this.send({
      type: 'settingUpdate',
      name,
      value,
    });
  }

  /**
   * stateUpdate() allows you to update a states from the plugin either
   * created in entry.tp or dynamically created.
   * 
   * @param {String} id - state id
   * @param {String} value - a new value for the state.
   * 
   * @return {void}
   */
  stateUpdate(id, value) {
    this.send({ type: 'stateUpdate', id: `${id}`, value: `${value}` });
  }

  /**
   * stateUpdateMany() a method that allows you to update multiple
   * states at once
   * 
   * @param {Array<object>} states - An array of object containing state id
   * and state value
   * 
   * @return {void} 
   */
  stateUpdateMany(states) {
    const stateArray = [];

    if (states.length <= 0) {
      this.logIt('ERROR', 'stateUpdateMany : states contains no data');
      throw new Error('stateUpdateMany: states contains no data');
    }

    states.forEach((state) => {
      stateArray.push({
        type: 'stateUpdate',
        id: `${state.id}`,
        value: `${state.value}`,
      });
    });

    this.sendArray(stateArray);
  }

  connectorUpdate(id, value, data, isShortId = false) {
    this.send(this.buildConnectorUpdate(id, value, data, isShortId));
  }

  /**
   * @param {String} id - connector id
   * @param {number} value - connector value from 0 to 100.
   * @param {Array<object>} data - An array of object containing
   * id and value
   * 
   * @return {Object}
   */
  buildConnectorUpdate(id, value, data, isShortId) {
    // @ts-ignore
    const newValue = parseInt(value, 10);
    if (newValue < 0 || newValue > 100) {
      this.logIt('ERROR', `connectorUpdate: value has to be between 0 and 100 ${newValue}`);
      throw new Error(`connectorUpdate: value has to be between 0 and 100 ${newValue}`);
    }

    const connectorUpdateObj = {
      type: 'connectorUpdate',
      value: newValue,
    };
    if (isShortId) {
      connectorUpdateObj.shortId = id;
    } else {
      let dataStr = '';
      if (typeof data === 'object' && Array.isArray(data)) {
        data.forEach((dataItem) => {
          dataStr = dataStr.concat('|', dataItem.id, '=', dataItem.value);
        });
      }

      const connectorId = `${CONNECTOR_PREFIX}_${this.pluginId}_${id}${dataStr}`;
      connectorUpdateObj.connectorId = connectorId;
    }
    return connectorUpdateObj;
  }

  /**
   * @param {Array<Object>} connectors - An array list of object containing shortId
   * or normal connector id, value 0-100 and connector data.
   * 
   * @return {void}
   */
  connectorUpdateMany(connectors) {
    const connectorArray = [];

    if (connectors.length <= 0) {
      this.logIt('ERROR', 'connectorManyUpdate : connectors contains no data');
      throw new Error('connectorManyUpdate: connectors contains no data');
    }
    connectors.forEach((connector) => {
      const isShortId = connector.shortId !== undefined;
      connector.id = (isShortId) ? connector.shortId : connector.id;
      connectorArray.push(this.buildConnectorUpdate(connector.id, connector.value, connector.data, isShortId));
    });
    this.sendArray(connectorArray);
  }

  /**
   * updateActionData() allows you dynamically update action data field
   * minValue and maxValue
   * 
   * @param {String} actionInstanceId - action instance Id
   * @param {Object} data - an object that contains minValue, maxValue, id and type
   * 
   * @return {void}
   */
  updateActionData(actionInstanceId, data) {
    if (!data.id || !data.minValue || !data.maxValue || !data.type) {
      this.logIt('ERROR', 'updateActionData : required data is missing from instance', JSON.stringify(data));
      throw new Error(`updateActionData: required data is missing from instance. ${JSON.stringify(data)}`);
    }
    if (data.type !== 'number') {
      this.logIt('ERROR', 'updateActionData : only number types are supported');
      throw new Error('updateActionData: only number types are supported');
    }
    this.send({
      type: 'updateActionData',
      instanceId: actionInstanceId,
      data,
    });
  }

  /**
   * sendNotification() this method allows your plugin to send
   * notification to TouchPortal with a custom title, message
   * actions buttons.
   * 
   * @param {String} notificationId - Unique ID of this notification
   * @param {String} title - The notification title
   * @param {String} msg - The message body text that is shown in the notification.
   * @param {Array<Object>} optionsArray - List of options (actions) for the
   * notification. Each options should be a object containing `id` and `title` keys.
   * 
   * @return {void}
   */
  sendNotification(notificationId, title, msg, optionsArray) {
    if (optionsArray === undefined || optionsArray.length <= 0) {
      this.logIt('ERROR', 'sendNotification: at least one option is required');
      throw new Error('sendNotification: at least one option is required');
    }
    this.send({
      type: 'showNotification',
      notificationId,
      title,
      msg,
      options: optionsArray,
    });
  }

  /**
   * sendArray() Internal method that combines multiple TouchPortal messages into one and send it.
   * @param {Array<Object>} dataArray - An array of objects  
   * 
   * @return {void}
   */
  sendArray(dataArray) {
    let dataStr = '';
    if (dataArray.length <= 0) {
      this.logIt('ERROR', 'sendArray : dataArray has no length');
      throw new Error('sendArray: dataArray has no length');
    }
    dataArray.forEach((element) => {
      dataStr = `${dataStr + JSON.stringify(element)}\n`;
    });

    if (dataStr == null) {
      return;
    }

    this.socket.write(dataStr);
  }

  /**
   * send() Normally you wouldn't need to use this method directly, but if this library
   * does not cover something from TP api, this could be used instead.
   * @param {Object} data - TouchPortal socket message
   * 
   * @return {void}
   */
  send(data) {
    this.socket.write(JSON.stringify(data));
    this.socket.write('\n');
  }

  /**
   * pair() Internal helper method that sends pair message to TouchPortal. 
   * 
   * @return {void}
   */
  pair() {
    const pairMsg = {
      type: 'pair',
      id: this.pluginId,
    };
    this.send(pairMsg);
  }

  /**
   * checkForUpdate() A method that http request
   * to a Json that contains `version` key to compare.
   * 
   * @param {String} updateUrl - webpage url contains json
   * 
   * @return {void}
   */
  checkForUpdate(updateUrl) {
    const parent = this;
    http.get(updateUrl, (res) => {
      const { statusCode } = res;

      // Any 2xx status code signals a successful response but
      // here we're only checking for 200.
      if (statusCode >= 200 && statusCode <= 299) {
        const error = new Error(`${this.pluginId}:ERROR: Request Failed.\nStatus Code: ${statusCode}`);
        parent.logIt('ERROR', `check for update errored: ${error.message}`);
        res.resume();
        return;
      }

      res.setEncoding('utf8');
      let updateData = '';
      res.on('data', (chunk) => {
        updateData += chunk;
      });
      res.on('end', () => {
        try {
          const jsonData = JSON.parse(updateData);
          if (jsonData.version !== null) {
            if (compareVersions(jsonData.version, pluginVersion) > 0) {
              parent.emit('Update', pluginVersion, jsonData.version);
            }
          }
        } catch (e) {
          parent.logIt('ERROR: Check for Update error=', e.message);
        }
      });
      res.on('error', (error) => {
        parent.logIt('ERROR', 'error received attempting to check for update:', error);
      });
    }).on('error', (error) => {
      parent.logIt('ERROR', 'error received attempting to check for update:', error);
    });
  }

  /**
   * connect() is main method that sets up TouchPortal connections 
   * and callbacks. 
   * 
   * @param {Object} options - options object that contains infomation about the plugin
   * @param {String} options.pluginId - pluginId - Plugind id that you've defined in entry.tp
   * @param {String} options.updateUrl - updateUrl - Optional url to remote entry.tp this is used to auto check for updates.
   * 
   * @returns {void}
   */
  connect(options) {
    const { pluginId, updateUrl } = options;
    this.pluginId = pluginId;
    const parent = this;

    if (updateUrl) {
      this.checkForUpdate(updateUrl);
    }

    this.socket = new net.Socket();
    this.socket.setEncoding('utf-8');
    this.socket.connect(SOCKET_PORT, SOCKET_IP, () => {
      parent.emit('connected');
      parent.pair();
    });

    this.socket.on('data', (data) => {
      const lines = data.toString().split(/(?:\r\n|\r|\n)/);

      lines.forEach((line) => {
        if (line === '') { return; }
        const message = JSON.parse(line);

        // Handle internal TP Messages here, else pass to user code
        switch (message.type) {
          case 'closePlugin':
            if (message.pluginId === parent.pluginId) {
              parent.emit('Close', message);
              parent.socket.end();
              process.exit(0);
            }
            break;
          case 'info':
            parent.emit('Info', message);
            if (message.settings) {
              parent.emit('Settings', message.settings);
            }
            break;
          case 'notificationOptionClicked':
            parent.emit('NotificationClicked', message);
            break;
          case 'settings':
            // values is the key that is the same as how info contains settings key, for direct settings saving
            parent.emit('Settings', message.values);
            break;
          case 'listChange':
            parent.emit('ListChange', message);
            break;
          case 'action':
            parent.emit('Action', message, null);
            break;
          case 'broadcast':
            parent.emit('Broadcast', message);
            break;
          case 'shortConnectorIdNotification':
            parent.emit('ConnectorShortIdNotification', message);
            break;
          case 'connectorChange':
            parent.emit('ConnectorChange', message);
            break;
          case 'up':
            parent.emit('Action', message, false);
            break;
          case 'down':
            parent.emit('Action', message, true);
            break;
          default:
            parent.emit('Message', message);
        }
      });
    });
    this.socket.on('error', () => {
      parent.logIt('ERROR', 'Socket Connection closed');
      process.exit(0);
    });

    this.socket.on('close', () => {
      parent.logIt('WARN', 'Connection closed');
    });
  }

  logIt(...args) {
    const curTime = new Date().toISOString();
    const message = args;
    const type = message.shift();
    console.log(curTime, ':', this.pluginId, `:${type}:`, ...message);
  }
}

module.exports = TouchPortalClient;<|MERGE_RESOLUTION|>--- conflicted
+++ resolved
@@ -108,8 +108,11 @@
    * @return {void}
    */
   removeState(id) {
-<<<<<<< HEAD
     // @ts-ignore
+    if (!id) {
+      this.logIt('ERROR', `removeState: ID parameter is empty`);
+      throw new Error(`removeState: ID parameter is empty`);
+    }
     const stateArray = this.stateHelper({"id": id}, "removeState")
     this.sendArray(stateArray)
   }
@@ -125,17 +128,6 @@
   removeStateMany(states) {
     const stateArray = this.stateHelper(states, "removeState")
     this.sendArray(stateArray)
-=======
-    if (!id) {
-      this.logIt('ERROR', `removeState: ID parameter is empty`);
-      throw new Error(`removeState: ID parameter is empty`);
-    }
-    delete this.customStates[id];
-    this.send({
-      type: 'removeState',
-      id,
-    });
->>>>>>> 1910070f
   }
 
   /**
