--- conflicted
+++ resolved
@@ -139,11 +139,6 @@
    * @return {void}
    */
   choiceUpdate(id, value) {
-<<<<<<< HEAD
-    if (!(typeof value === "object")) {
-      this.logIt('ERROR', 'choiceUpdate: value is an empty array');
-      throw new Error('choiceUpdate: value is an empty array');
-=======
     if (!id) {
       this.logIt('ERROR', 'choiceUpdate: ID parameter is empty');
       throw new Error('choiceUpdate: ID parameter is empty');
@@ -151,7 +146,6 @@
     if (!Array.isArray(value)) {
       this.logIt('ERROR', 'choiceUpdate : value parameter must be an array');
       throw new Error( 'choiceUpdate: value parameter must be an array');
->>>>>>> 9a4c4155
     }
     this.send({ type: 'choiceUpdate', id, value });
   }
@@ -167,13 +161,6 @@
    * @return {void}
    */
   choiceUpdateSpecific(id, value, instanceId) {
-<<<<<<< HEAD
-    if (!value) {
-      this.logIt('ERROR', 'choiceUpdateSpecific : value does not contain data in an array format');
-      throw new Error(
-        'choiceUpdateSpecific: value does not contain data in an array format',
-      );
-=======
     if (!id) {
       this.logIt('ERROR', 'choiceUpdateSpecific: ID parameter is empty');
       throw new Error('choiceUpdateSpecific: ID parameter is empty');
@@ -181,7 +168,6 @@
     if (!Array.isArray(value)) {
       this.logIt('ERROR', 'choiceUpdateSpecific : value parameter must be an array');
       throw new Error('choiceUpdateSpecific: value parameter must be an array');
->>>>>>> 9a4c4155
     }
     if (!instanceId) {
       this.logIt('ERROR', 'choiceUpdateSpecific : instanceId is not populated');
