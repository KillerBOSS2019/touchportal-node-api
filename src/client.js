--- conflicted
+++ resolved
@@ -11,11 +11,6 @@
 const CONNECTOR_PREFIX = 'pc';
 
 class TouchPortalClient extends EventEmitter {
-<<<<<<< HEAD
-  constructor() {
-    super();
-    this.pluginId = null;
-=======
   /**
    * Creates a new `TouchPortalClient` instance.
    * @param {Object} [options] Optional runtime settings for TouchPortalClient and EventEmitter.
@@ -35,9 +30,7 @@
   constructor(options = {}) {
     //@ts-ignore   TS doesn't seem to have proper typing for Node's EventEmitter c'tor which accepts an options object
     super(options);
-    this.touchPortal = null;
     this.pluginId = options?.pluginId;
->>>>>>> 2348cef6
     this.socket = null;
     this.customStates = {};
     if (options && (options.logCallback === null || typeof options.logCallback == 'function'))
@@ -455,7 +448,6 @@
     });
   }
 
-<<<<<<< HEAD
   /**
    * connect() is main method that sets up TouchPortal connections 
    * and callbacks. 
@@ -466,14 +458,6 @@
    * 
    * @returns {void}
    */
-  connect(options) {
-    const { pluginId, updateUrl } = options;
-    this.pluginId = pluginId;
-    const parent = this;
-
-    if (updateUrl) {
-      this.checkForUpdate(updateUrl);
-=======
   connect(options = {}) {
     let { pluginId, updateUrl, exitOnClose } = options;
 
@@ -490,7 +474,6 @@
     if (updateUrl) {
       this.updateUrl = updateUrl;
       this.checkForUpdate();
->>>>>>> 2348cef6
     }
 
     const parent = this;
